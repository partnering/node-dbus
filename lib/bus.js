const debug             = require ('debug')('dbus-native:bus')
const utils             = require ('./utils')
const Errors            = require ('./Errors')
const inspect           = require ('util').inspect
const Promise           = require ('bluebird')
const constants         = require ('./constants')
const signature         = require ('./signature')
const DBusProxy         = require ('./DBusProxy')
const DBusService       = require ('./DBusService')
const EventEmitter      = require ('events').EventEmitter
const stdDbusIfaces     = require ('./stdifaces')
const parseSignature    = require ('./signature')
const DBusObjectLibs    = require ('./DBusObjectLibs')
const DBusInterfaceLibs = require ('./DBusInterfaceLibs')

const DBUS_MAX_NAME_LENGTH = utils.DBUS_MAX_NAME_LENGTH

const mandatory = utils.mandatory

const NotImplementedError = Errors.NotImplementedError
const ServiceUnknownError = Errors.ServiceUnknownError

const DBusInterface = DBusInterfaceLibs.DBusInterface

/** @module Bus */

module.exports = function bus(conn, opts) {
    if (!(this instanceof bus)) {
        return new bus(conn);
    }
    if(!opts) opts = {};

    var self = this;
    this.connection = conn;
    this.serial = 1;
    this.cookies = {}; // TODO: rename to methodReturnHandlers
    this.proxyCookies = {} // will contain serials of msgs for which we must translate return types to new API
    this.methodCallHandlers = {};
    this.signals = new EventEmitter();
    this.exportedObjects = {};

    /**
     * Will store all DBusServices that are created and exposed on the bus.<br>
     * It is used to present introspection data.
     * @type {Map<DBusObject>}
    */
    this.exposedServices = new Map()

    // fast access to tree formed from object paths names
    // this.exportedObjectsTree = { root: null, children: {} };

    this.invoke = function(msg, callback) {
       if (!msg.type)
          msg.type = constants.messageType.methodCall;
          msg.serial = self.serial++

       self.cookies[msg.serial] = callback;
       if (msg.proxy === true) self.proxyCookies[msg.serial] = true
       self.connection.message(msg);
    };

    this.invokeDbus = function(msg, callback) {
       if (!msg.path)
           msg.path = '/org/freedesktop/DBus';
       if (!msg.destination)
           msg.destination = 'org.freedesktop.DBus';
       if (!msg['interface'])
           msg['interface'] = 'org.freedesktop.DBus';
       self.invoke(msg, callback);
    };

    this.mangle = function(path, iface, member) {
        var obj = {};
        if (typeof path === 'object') // handle one argumant case mangle(msg)
        {
            obj.path = path.path;
            obj['interface'] = path['interface'];
            obj.member = path.member;
        } else {
            obj.path = path;
            obj['interface'] = iface;
            obj.member = member;
        }
        return JSON.stringify(obj);
    };

    this.sendSignal = function(path, iface, name, signature, args) {
        var signalMsg = {
            type: constants.messageType.signal,
            serial: self.serial,
            'interface': iface,
            path: path,
            member: name
        };
        if (signature) {
            signalMsg.signature = signature;
            signalMsg.body = args;
        }

        debug (`Signal Message to be sent:\n${inspect (signalMsg, {depth: 5})}`)
        self.connection.message(signalMsg);
    }

    this.sendError = function(msg = mandatory(), errorName = mandatory(), errorText) {
        /*
            Check that the error name respects the naming syntax, which is the same as interfaces, see
            https://dbus.freedesktop.org/doc/dbus-specification.html#message-protocol-names-interface
        */
        if (!utils.isValidErrorName (errorName)) {
            throw new TypeError ('Error\'s name missing or invalid (see http://bit.ly/2cFC6Vx for naming rules).')
        }

        var reply = {
            type: constants.messageType.error,
            replySerial: msg.serial,
            destination: msg.sender,
            errorName: errorName,
            signature: 's',
            body: [ errorText ]
        };
        this.connection.message(reply);
    }

    this.sendReply = function(msg, signature, body)
    {
       var reply = {
            type: constants.messageType.methodReturn,
            replySerial: msg.serial,
            destination: msg.sender,
            signature: signature,
            body: body
        };
       this.connection.message(reply)
    }

    // route reply/error
    this.connection.on('message', function(msg) {
       var msg = JSON.parse(JSON.stringify(msg));

       // Check if the service uses the new API, if yes, deal with it
       if (self.exposedServices.has (msg.destination)) {
           self.handleDBusMessage (msg)
           return // return to prevent the rest of the function to deal with it (old API)
       }

       var handler;
       if (msg.type == constants.messageType.methodReturn || msg.type == constants.messageType.error) {
           handler = self.cookies[msg.replySerial];
           if (msg.type == constants.messageType.methodReturn && msg.body)
              msg.body.unshift(null); // first argument - no errors, null
           if (handler) {
              delete self.cookies[msg.replySerial];
              var props = {
                 connection: self.connection,
                 bus: self,
                 message: msg,
                 signature: msg.signature
              };

              if (msg.type == constants.messageType.methodReturn) {
                  // If the method call was issued from a DBuxProxy, convert the return values to new API
                  if (self.proxyCookies[msg.replySerial]) {
                      let trees = parseSignature (msg.signature)
                      // msg.body[0] contains 'null' because of the callback syntax
                      let translatedTypes = msg.body.slice(1).map( (e, idx) => utils.fromOldToNewAPI (e, trees[idx]))

                      delete self.proxyCookies[msg.replySerial]

                      /*
                        We have to deal differently here if we have one or multiple return values.
                        If we have only one, then we must return an array whose first value is null (indicating no
                        error) and whose second value if the return value.
                        If we have severla values, we must return an array whose first value is null (idem) and whose
                        second value is an array containing the values.
                        This is due to the fact that the call is promisified, so the callback here is the promise.
                        If one value is returned, the user can call .then(), if there are several values, either he can
                        call .then() and get an array, or he can call .spread() and get each individual value
                        separately.
                      */
                      if (translatedTypes.length === 1)
                          handler.apply(props, [null, translatedTypes[0]])
                      else
                          handler.apply(props, [null, translatedTypes])
                  } else {
                      handler.apply(props, msg.body); // body as array of arguments
                  }
              }
              else
                 handler.call(props, msg.body);  // body as first argument
           }
       } else if (msg.type == constants.messageType.signal) {
           debug ('Received Signal to re-emit (under ' + self.mangle (msg) + '):\n' + inspect (msg, {depth: 6}))

           self.signals.emit(self.mangle(msg), msg.body, msg.signature);
       } else { // methodCall
           debug ('Message call received:\n', inspect (msg))
           if (stdDbusIfaces(msg, self))
               return;

           // exported interfaces handlers
           var obj, iface, impl;
           if (obj = self.exportedObjects[msg.path]) {

               if (iface = obj[msg['interface']]) {
                   // now we are ready to serve msg.member
                   impl = iface[1];
                   var func = impl[msg.member];
                   if (!func) {
                       // TODO: respond with standard dbus error
                       console.error('Method ' + msg.member + ' is not implemented ');
                       throw new Error('Method ' + msg.member + ' is not implemented ');
                   };
                   try {
                       result = func.apply(impl, msg.body);
                   } catch (e) {
                       console.error("Caught exception while trying to execute handler: ", e);
                       throw e;
                   }
                   // TODO safety check here
                   var resultSignature = iface[0].methods[msg.member][1];
                   var reply = {
                       type: constants.messageType.methodReturn,
                       destination: msg.sender,
                       replySerial: msg.serial
                   };
                   if (result) {
                       reply.signature = resultSignature;
                       reply.body = [result];
                   }
                   self.connection.message(reply);
                   return;
               } else {
                   console.error('Interface ' + msg['interface'] + ' is not supported');
                   // TODO: respond with standard dbus error
               }
           }
           // setMethodCall handlers
           handler = self.methodCallHandlers[self.mangle(msg)];
           if (handler) {
           var result;
           try {
               result = handler[0].apply(null, msg.body);
           } catch (e) {
               console.error("Caught exception while trying to execute handler: ", e);
               self.sendError(e.message, e.description);
               return;
           }
           var reply = {
               type: constants.messageType.methodReturn,
               destination: msg.sender,
               replySerial: msg.serial
               //, sender: self.name
           };
           if (result) {
               reply.signature = handler[1];
               reply.body = result;
           }
           self.connection.message(reply);
           } else {
               self.sendError(msg, 'org.freedesktop.DBus.Error.UnknownService', 'Uh oh oh(1)');
           }

       }
    });

    /**
     * Handle DBus message (new API)<br>
     * Takes care of dealing with method calls, method returns, signals call, properties, etc.
     */
    this.handleDBusMessage = function (msg = mandatory()) {
        debug ('DBus Message:\n' + inspect (msg, {colors: true, depth: 6}))
        // Deal with messages from standard interfaces
        if (stdDbusIfaces(msg, self)) {
            debug ('Standard interface dealt with.')
            return
        }

        // If this was not a message from a standard interface, let's fetch the correct service, object and interface
        let service
        let pathComponents = msg.path.split ('/')
        let abord = false // controls if we should stop traversing the objects
        let currObj // will be used to traverse the service and the objects
        let iface
        let traversedSoFar = '' // Will contain the currently traversed path to report error

        // First, we fetch the corresponding DBusService (and assign it to currObj to initiate traversing)
        service = currObj = self.exposedServices.get (msg.destination)

        // Sanity check that 'service' is not undefined
        if (typeof service === 'undefined')
            throw new Error ('internal error: service was not on exposed services Map.')

        // Then try to traverse the DBusService to reach the destination object
        if (msg.path === '/')
            pathComponents = ['/']
        else {
            pathComponents.shift() // get rid of the empty '' caused by the initial '/'
            pathComponents.unshift ('/') // add the '/' back, because there is always a root '/' object
        }


        while (!abord && pathComponents.length > 0) {
            let currPathComponent = pathComponents.shift()

            // Abord if the current object doesn't have an object at the specified path component
            if (! (currObj[currPathComponent] instanceof DBusObjectLibs.DBusObject)) {
                // Reply with a proper DBus error
                let str = `Path '${traversedSoFar}' is unknown on service '${msg.destination}'`
                self.sendError (msg, 'org.freedesktop.DBus.Error.UnknownObject', str)
                return
            }

            // Add the current path segment to the currently traveled path
            if (currPathComponent === '/')
                traversedSoFar = '/'
            else
                traversedSoFar += `${currPathComponent}/`

            // Traverse the object
            currObj = currObj[currPathComponent]
        }

        // At this point we have traversed the object, let's check if the target object has the requested interface
        if (! (currObj[msg.interface] instanceof DBusInterface)) {
            // Reply with a proper DBus error
            let str = `No such interface '${msg.interface}' on object at path '${msg.path}'`

            self.sendError (msg, 'org.freedesktop.DBus.Error.UnknownInterface', str)
            return
        }

        /*
        At this point, we have confirmed that the requested object path exists and it has the correct
        interface.
        Now we look at the type of message we are dealing with and proceed accordingly.
        */
        iface = currObj[msg.interface]

        // Deal with 'methodCall' messages
        if (msg.type == constants.messageType.methodCall) {
            let methodName = msg.member
            let methodCall

            /*
                Check if the interface possesses the function in its interface description
                and if there is a function with the correct name
            */
            if (!iface._ifaceDesc.methods.has (methodName) || typeof iface[methodName] !== 'function') {
                // Reply with a proper DBus error
                let str = `No such method '${methodName}'`

                self.sendError (msg, 'org.freedesktop.DBus.Error.UnknownMethod', str)
                return
            }

            // TODO: Do we need to check for params matching?

            /*
                Now we call the function.
                It's called with Promise.try which gives freedom to the user of the library:
                - for synchronous calls, the user can either return a normal value and Promise.try will turn it into a
                  fullfilled promise, which will be used in the .then() or return an already-fullfilled promise which
                  will be used in the .then() too.
                  In case of error, the user can throw Errors and they will be caught in the .catch()
                - for asynchronous calls, the user must return a promise
            */
            if (msg.body === undefined)
                // If there are not arguments, explicitly call the function without any argument
                methodCall = Promise.try (() => iface[methodName] ())
            else {
                /*
                    If there are arguments, it's a little tricky: we need to convert the old API-formatted types
                    in the new API-type format (so it's more convenient and intuitive to the user).
                    This is why we need to call `utils.fromOldToNewAPI()` before passing the arguments
                */
                debug ('msg.signature: ' + msg.signature)
                debug ('msg.body (must be translated to new API):\n' + inspect (msg.body, {depth: 5}))

                // Build the signature tree to assist in parsing
                let tree = signature (msg.signature)

                debug ('Signature tree: ' + inspect (tree, {depth: 6}))

                // Convert each type from the old to the new API
                let t = msg.body.map ((e, idx) => utils.fromOldToNewAPI (e, tree[idx]))

                debug (`\nTranslated types:\n${inspect (t, {depth: 5})}\n`)

                // Finally call the target method with the arguments in order
                methodCall = Promise.try (() => iface[methodName] (...t))
            }

            methodCall
            .then( ret => {
                // If the call succeeded, we must translate it into the OLD API's structure so that marshalling is OK
                debug ('ret: ' + inspect (ret, {colors: true, depth: 5}))

                let reply = {
                    type: constants.messageType.methodReturn,
                    destination: msg.sender,
                    replySerial: msg.serial
                }

                // If we have some return value from the function, build the 'reply.signature' and 'reply.body' field
                if (ret !== undefined) {
                    // Get the output
                    let output = iface._ifaceDesc.methods.get(methodName).output
                    let trees
                    let translatedTypes

                    // Convert the output into an array if it's not already
                    if (!Array.isArray (output))
                        output = [output]

                    // If we have only one return value, convert it and return it
                    if (output.length === 1) {
                        output = output[0]
                        /*
                            - Signature annotation elements should have only one key (the name of the argument), this
                              is why we take output[Object.keys(output)[0]] TODO: check if indeed there is only one key
                              and fail otherwise with 'Bad Formatted'
                        */
                        trees = signature (output[Object.keys(output)[0]])[0]
                        translatedTypes = utils.fromNewToOldAPI (ret, trees)
                        reply.signature = output[Object.keys(output)[0]]
                        reply.body = [translatedTypes]
                    }
                    // If we have several values, convert them all and return them
                    else {
                        /*
                            - Signature annotation elements should have only one key (the name of the argument), this
                              is why we take obj[Object.keys(obj)[0]] TODO: check if indeed there is only one key
                              and fail otherwise with 'Bad Formatted'
                            - Signature parsing function 'signature()' returns an array ; since we parsed only one,
                              we have to take the first element, this is why we have '[0]' after the call to signature()
                        */
                        trees = output.map (obj => signature (obj[Object.keys(obj)[0]])[0])
                        translatedTypes = ret.map ((val, idx) => utils.fromNewToOldAPI (val, trees[idx]))
                        reply.signature = output.reduce ((acc, obj) => acc + '' + obj[Object.keys(obj)[0]], '')
                        reply.body = translatedTypes
                    }

                    self.connection.message (reply)
                    return

                } else {
                    // If there is not return from the function, just reply without a body
                    self.connection.message (reply)
                }
            })
            .catch( (err) => {
                console.error ('Got error: ' + err)
                // If the call raised an error, send a proper DBus error
                self.sendError (msg, 'org.freedesktop.DBus.Error.' + err.name, err.message)
            })

            return
        }
    }

    this.setMethodCallHandler = function(objectPath, iface, member, handler) {
        var key = self.mangle(objectPath, iface, member);
        self.methodCallHandlers[key] = handler;
    };

    this.exportInterface = function(obj = mandatory(), path = mandatory(), iface = mandatory()) {
        var entry;

        /*
            Check that the interface to expose does have a name (otherwise it makes 'undefined' interfaces)
            and that the name respects DBus specs:
            https://dbus.freedesktop.org/doc/dbus-specification.html#message-protocol-names-interface
        */
        if (!utils.isValidIfaceName (iface.name)) {
            throw new TypeError ('Interface\'s name missing or invalid (see http://bit.ly/2cFC6Vx for naming rules).')
        }

        if (!self.exportedObjects[path])
            entry = self.exportedObjects[path] = {};
        else
            entry = self.exportedObjects[path];
        entry[iface.name] = [iface, obj];
        // monkey-patch obj.emit()
        if (typeof obj.emit === 'function' ) {
            var oldEmit = obj.emit;
            obj.emit = function() {
                var args = Array.prototype.slice.apply(arguments);
                var signalName = args[0];
                if (!signalName)
                    throw new Error('Trying to emit undefined signa');

                //send signal to bus
                var signal;
                if (iface.signals && iface.signals[signalName])
                {
                    signal = iface.signals[signalName];
                    //console.log(iface.signals, iface.signals[signalName]);
                    var signalMsg = {
                        type: constants.messageType.signal,
                        serial: self.serial,
                        'interface': iface.name,
                        path: path,
                        member: signalName
                    };
                    if (signal[0]) {
                        signalMsg.signature = signal[0];
                        signalMsg.body = args.slice(1);
                    }
                    self.connection.message(signalMsg);
                    self.serial++;
                }
                // note that local emit is likely to be called before signal arrives
                // to remote subscriber
                oldEmit.apply(obj, args);
            };
        }
        // TODO: emit ObjectManager's InterfaceAdded
    };

    // register name
    if(opts.direct !== true) {
        this.invokeDbus({ member: 'Hello' }, function(err, name) {
            if (err) throw new Error(err);
            self.name = name;
        });
    } else {
        self.name = null;
    }

    function DBusObject(name, service) {
        this.name = name;
        this.service = service;
        this.as = function(name) {
            return this.proxy[name];
        };
    }

    function DBusService(name, bus) {
        this.name = name;
        this.bus = bus;
        this.getObject = function(name, callback) {
            var obj = new DBusObject(name, this);
            //console.log(obj);
            var introspect = require('./introspect.js');
            introspect(obj, function(err, ifaces, nodes) {
                if (err) return callback(err);
                obj.proxy = ifaces;
                obj.nodes = nodes;
                callback(null, obj);
            });
        };

        this.getInterface = function(objName, ifaceName, callback) {
            this.getObject(objName, function(err, obj) {
                if (err) return callback(err);
                callback(null, obj.as(ifaceName));
            });
        };
    }

    this.getService = function(name) {
        return new DBusService(name, this);
    };

    this.getObject = function(path, name, callback) {
       var service = this.getService(path);
       return service.getObject(name, callback);
    };

    this.getInterface = function(path, objname, name, callback) {
       return this.getObject(path, objname, function(err, obj) {
           if (err) return callback(err);
           callback(null, obj.as(name));
       });
    };

    /**
     * Create a {DBusProxy} to represent a DBus service, on which to make method call, query or set properties and
     * listen for signals.
     * @param {string} serviceName Name of the remote DBus service for which we want to build a proxy
     * @param {number} [maxIntrospectionDepth=Infinity] Maximum depth at which we will carry the introspection
     */
    this.mkProxy = function (serviceName = mandatory(), maxIntrospectionDepth = Infinity) {
        // We can't use 'promisify' here, because it complains that 'this.invokeDBus' is not a function
        return new Promise ((resolve, reject) => {
            self.listNames ((err, names) => {
                if (err) reject (err)
                else {
                    // Check if the service name we requested exists
                    // if (names.findIndex ( (name) => name === serviceName) !== -1) <- why bother?
                    if (names.includes (serviceName))
                        // If the service exists, create a DBusService to represent it and return it
                        resolve (new DBusProxy (serviceName, self))
                    else {
                        /*
                            We tried to request a service that is not available on the bus, for the moment, we simply
                            return an error.
                            TODO: first check if the service is activatable, if yes, active it and return the service,
                            otherwise return the error.
                        */
                        reject (new ServiceUnknownError (serviceName))
                    }
                }
            })
        })
    }

    /**
     * Expose a DBusService to the bus, making its DBus methods, properties and signals available to other DBus clients.
     * @param {DBusService} service The {@link DBusService} object that we will expose on the bus
     * @param {string} serviceName   The name under which we want to expose our service
     * @param {number} [flag=6]      Flags that controls if we want to steal the name, if we let others steal, it, etc. Look at the DBus documentation for more information.
     */
    this.exposeService = function (service = mandatory(), serviceName = mandatory(), flag = utils.DBUS_NAME_FLAG_REPLACE_EXISTING | utils.DBUS_NAME_FLAG_DO_NOT_QUEUE) {
        // Try to request the name, and if it succeeds, set service's name and bus
        return Promise.promisify (this.requestName) (serviceName, flag)
        .then( (retCode) => {
            // We return a success only if we are now the sole, primary owner of the name...
            if (retCode === utils.DBUS_REQUEST_NAME_REPLY_PRIMARY_OWNER) {
                let currObj = service['/']
                service.name = serviceName
                service.bus = self

                /*
                    Add this service to the list of exposed services
                    NOTE: we don't need to check if 'exposedServices' already has it because if it had, the return code
                    would be DBUS_REQUEST_NAME_REPLY_ALREADY_OWNER
                */
                this.exposedServices.set (serviceName, service)

<<<<<<< HEAD
=======
                /*
                    - Traverse all the hierarchy of objects
                        - Find the signals
                        - listen to them
                        - convert them into DBus signal and emit them on the bus (when they are emitted)
                        - emit 'ExposedOnBus' signal to let interfaces know they are now on the bus
                */
                function finalizeExport(obj, path = '') {
                    let objKeys = Object.keys(obj)
                    let childrenPath = objKeys.filter (key => utils.isValidPathComponent (key))
                    let ifacesNames = objKeys.filter (key => utils.isValidIfaceName (key))


                    // For all interfaces of this object...
                    for (let ifaceName of ifacesNames) {
                        debug ('\tiface: ' + inspect (ifaceName, {depth: 6}))

                        let signalsDef = obj[ifaceName]._ifaceDesc.signals
                        let propertiesDef = obj[ifaceName]._ifaceDesc.properties

                        //... then find all signals, listen to them and re-emit them in DBus form when they happen
                        for (let [signalName, signalType] of signalsDef) {
                            debug ('\t\tsignal: ' + signalName)
                            debug ('\t\tpath: ' + path)
                            debug ('\t\tiface: ' + obj[ifaceName].name)
                            debug ('\t\tsignature: ' + inspect(signalType, {depth: 5}))

                            obj[ifaceName].on (signalName, (...args) => {
                                let output = Array.isArray (signalType.output) ? signalType.output : [signalType.output]
                                // Parse the signal's signature and convert it back to DBus-syntax
                                let signature = output.reduce( (acc, v) => acc + '' + v[Object.keys (v)[0]], '')
                                let trees
                                let translatedTypes

                                // Build signature trees from annotation
                                trees = output.map (obj => parseSignature (obj[Object.keys(obj)[0]])[0])
                                // Translate signal return values from new API to marshalling API
                                translatedTypes = args.map( (v, idx) => utils.fromNewToOldAPI (v, trees[idx]))

                                // Re-emit the signal on the DBus bus
                                self.sendSignal (path,
                                                 obj[ifaceName]._ifaceName,
                                                 signalName,
                                                 signature,
                                                 translatedTypes
                                                )
                            })
                        }

                        // Define accessors for every properties
                        for (let [propName, propObj] of propertiesDef) {
                            // Save access mode
                            let propAccessMode = Object.keys(propObj)[0]
                            let propType = propObj[propAccessMode]

                            //get user-defined getter/setters
                            let propGetter = obj[ifaceName].__lookupGetter__(propName)
                            let propSetter = obj[ifaceName].__lookupSetter__(propName)

                            //use default getter/setter if not user-defined
                            if (propGetter == null) {
                                propGetter = function() { return this['_' + propName] }
                            }
                            if (propSetter == null) {
                                propSetter = function(newValue) { this['_' + propName] = newValue }
                            }

                            // Copying property in "underscored" field
                            obj[ifaceName]['_' + propName] = obj[ifaceName][propName]

                            // Define getters and setters
                            // TODO: check access mode
                            Object.defineProperty (obj[ifaceName], propName, {
                                get: propGetter,
                                set: function (newValue) {
                                    propSetter.call(this, newValue)
                                    /*
                                        If the property is readable, emit 'PropertiesChanged' signal to propagate the
                                        change.
                                        NOTE: later, when this is implemented, we have to check for 'sync' or 'async'
                                        mode before emitting the signal
                                    */
                                    if (propAccessMode !== 'write') {
                                        let changedProperties = {}
                                        let invalidatedProperties = []

                                        changedProperties[propName] = {
                                            type: propType,
                                            value: newValue
                                        }

                                        debug (`Emitting 'PropertiesChanged' for '${propName}' because it's not write-only (and async mode was not disabled (because unssupported yet))`)

                                        obj['org.freedesktop.DBus.Properties'].emit ('PropertiesChanged',
                                            ifaceName,
                                            changedProperties,
                                            invalidatedProperties
                                        )
                                    }
                                }
                            })
                        }

                        /*
                            Emit a signal to the interface indicating that it is now exposed on a bus and can begin
                            operations for which it needs to be exposed.
                            As DBusInterface are independent object, when they are created, they are not tied up to a
                            service nor an object, and are not exposed on a bus.
                            They can thus listen to this signal which tells them when they are now bound.
                            A reference to the service that exposed it is passed, so that methods in the interface can
                            access other service's methods (to prevent a DBus method call it itself) and so that methods
                            in the interface can use this service's connection to the bus (to make proxies, or other
                            DBus calls)
                        */
                        obj[ifaceName].emit ('ExposedOnBus', service)
                    }

                    // Then, recursively find and relay signals to this object's children
                    for (let childPath of childrenPath) {
                        debug ('Deal with object ' + childPath)
                        finalizeExport (obj[childPath], path + '/' + childPath)
                    }
                }
>>>>>>> 0c15dff4
                debug ('Deal with object /')
                this.exposeObject (service, currObj)

                return
            }
            /*
                ...otherwise we reject the promise with the return code so that the user can decide what to do
            */
            else {
                debug ('Return code \'' + retCode + '\' returned when requesting name.')
                return Promise.reject (retCode)
            }
        })
        .catch( (err) => {
	    console.error(err.stack)
            console.error ('Failed to expose service on bus: ' + err)
            if (err && err.constructor && err.constructor.name === 'Error') throw err
            else throw new Error(err)
        })
    }
	/*
        - Traverse all the hierarchy of objects
           - Find the signals
           - listen to them
           - convert them into DBus signal and emit them on the bus (when they are emitted)
           - emit 'ExposedOnBus' signal to let interfaces know they are now on the bus
        */

    this.exposeObject = function (service, obj, path = '') {

	let childrenPath = obj.getChildrenPaths()
	let ifacesNames = obj.getIfaceNames()

	obj.setService(service)

	// For all interfaces of this object...
	for (let ifaceName of ifacesNames) {
		this.exposeInterface(service, obj, ifaceName, path)
	}

	// Then, recursively find and relay signals to this object's children
	for (let childPath of childrenPath) {
		debug ('Deal with object ' + childPath)
		this.exposeObject (service, obj[childPath], path + '/' + childPath)
	}
    }


    this.exposeInterface = function (service, obj, ifaceName, path) {
	debug ('\tiface: ' + inspect (ifaceName, {depth: 6}))
    
	let signalsDef = obj[ifaceName]._ifaceDesc.signals
	let propertiesDef = obj[ifaceName]._ifaceDesc.properties

	//... then find all signals, listen to them and re-emit them in DBus form when they happen
	for (let [signalName, signalType] of signalsDef) {
		debug ('\t\tsignal: ' + signalName)
		debug ('\t\tpath: ' + path)
		debug ('\t\tiface: ' + obj[ifaceName].name)
		debug ('\t\tsignature: ' + inspect(signalType, {depth: 5}))

		obj[ifaceName].on (signalName, (...args) => {
			let output = Array.isArray (signalType.output) ? signalType.output : [signalType.output]
			// Parse the signal's signature and convert it back to DBus-syntax
			let signature = output.reduce( (acc, v) => acc + '' + v[Object.keys (v)[0]], '')
			let trees
			let translatedTypes
			// Build signature trees from annotation
			trees = output.map (obj => parseSignature (obj[Object.keys(obj)[0]])[0])
			// Translate signal return values from new API to marshalling API
			translatedTypes = args.map( (v, idx) => utils.fromNewToOldAPI (v, trees[idx]))

			// Re-emit the signal on the DBus bus
			self.sendSignal (path,
				obj[ifaceName]._ifaceName,
				signalName,
				signature,
				translatedTypes
			)
		})
	}
	// Define accessors for every properties
	for (let [propName, propObj] of propertiesDef) {
		// Save access mode
		let propAccessMode = Object.keys(propObj)[0]
		let propType = propObj[propAccessMode]

		//get user-defined getter/setters
		let propGetter = obj[ifaceName].__lookupGetter__(propName)
		let propSetter = obj[ifaceName].__lookupSetter__(propName)

		//use default getter/setter if not user-defined
		if (!propGetter) {
			propGetter = function() { return this['_' + propName] }
		}
		if (!propSetter) {
			propSetter = function(newValue) { this['_' + propName] = newValue }
		}

		// Copying property in "underscored" field
		obj[ifaceName]['_' + propName] = obj[ifaceName][propName]

		// Define getters and setters
		// TODO: check access mode
		Object.defineProperty (obj[ifaceName], propName, {
			get: propGetter,
			set: function (newValue) {
				propSetter.call(this, newValue)
				/*
				If the property is readable, emit 'PropertiesChanged' signal to propagate the
				change.
				NOTE: later, when this is implemented, we have to check for 'sync' or 'async'
				mode before emitting the signal
				*/
				if (propAccessMode !== 'write') {
					let changedProperties = {}
					let invalidatedProperties = []

					changedProperties[propName] = {
						type: propType,
						value: newValue
					}

					debug (`Emitting 'PropertiesChanged' for '${propName}' because it's not write-only (and async mode was not disabled (because unssupported yet))`)

					obj['org.freedesktop.DBus.Properties'].emit ('PropertiesChanged',
						ifaceName,
						changedProperties,
						invalidatedProperties
					)
				}
			}
		})
	}

	/*
	Emit a signal to the interface indicating that it is now exposed on a bus and can begin
	operations for which it needs to be exposed.
	As DBusInterface are independent object, when they are created, they are not tied up to a
	service nor an object, and are not exposed on a bus.
	They can thus listen to this signal which tells them when they are now bound.
	A reference to the service that exposed it is passed, so that methods in the interface can
	access other service's methods (to prevent a DBus method call it itself) and so that methods
	in the interface can use this service's connection to the bus (to make proxies, or other
	DBus calls)
	*/
	obj[ifaceName].emit ('ExposedOnBus', service)
    }

    // TODO: refactor

    // bus meta functions
    this.addMatch = function(match, callback) {
        if(!self.name) return callback(null, null);
        // this.invokeDbus({ 'member': 'AddMatch', signature: 's', body: [match] }, callback);
        self.invokeDbus({ 'member': 'AddMatch', signature: 's', body: [match] }, callback);
    };

    this.removeMatch = function(match, callback) {
        if(!self.name) return callback(null, null);
        this.invokeDbus({ 'member': 'RemoveMatch', signature: 's', body: [match] }, callback);
    };

    this.getId = function(callback) {
        this.invokeDbus({ 'member': 'GetId' }, callback);
    };

    this.requestName = function(name, flags, callback) {
        self.invokeDbus({ 'member': 'RequestName', signature: 'su', body: [name, flags] }, function(err, name) {
            //self.name = name;
            if (callback)
                callback(err, name);
        });
    };

    this.releaseName = function(name, callback) {
        this.invokeDbus({ 'member': 'ReleaseName', signature: 's', body: [name] }, callback);
    };

    this.listNames = function(callback) {
       this.invokeDbus({ 'member': 'ListNames' }, callback);
    };

    this.listActivatableNames = function(callback) {
       this.invokeDbus({ 'member': 'ListActivatableNames', signature: 's', body: [name]}, callback);
    };

    this.updateActivationEnvironment = function(env, callback) {
       this.invokeDbus({ 'member': 'UpdateActivationEnvironment', signature: 'a{ss}', body: [env]}, callback);
    };

    this.startServiceByName = function(name, flags, callback) {
       this.invokeDbus({ 'member': 'StartServiceByName', signature: 'su', body: [name, flags] }, callback);
    };

    this.getConnectionUnixUser = function(name, callback) {
       this.invokeDbus({ 'member': 'GetConnectionUnixUser', signature: 's', body: [name]}, callback);
    };

    this.getConnectionUnixProcessId = function(name, callback) {
       this.invokeDbus({ 'member': 'GetConnectionUnixProcessID', signature: 's', body: [name]}, callback);
    };

    this.getNameOwner = function(name, callback) {
       this.invokeDbus({ 'member': 'GetNameOwner', signature: 's', body: [name]}, callback);
    };

    this.nameHasOwner = function(name, callback) {
       this.invokeDbus({ 'member': 'NameHasOwner', signature: 's', body: [name]}, callback);
    };
};<|MERGE_RESOLUTION|>--- conflicted
+++ resolved
@@ -628,132 +628,6 @@
                 */
                 this.exposedServices.set (serviceName, service)
 
-<<<<<<< HEAD
-=======
-                /*
-                    - Traverse all the hierarchy of objects
-                        - Find the signals
-                        - listen to them
-                        - convert them into DBus signal and emit them on the bus (when they are emitted)
-                        - emit 'ExposedOnBus' signal to let interfaces know they are now on the bus
-                */
-                function finalizeExport(obj, path = '') {
-                    let objKeys = Object.keys(obj)
-                    let childrenPath = objKeys.filter (key => utils.isValidPathComponent (key))
-                    let ifacesNames = objKeys.filter (key => utils.isValidIfaceName (key))
-
-
-                    // For all interfaces of this object...
-                    for (let ifaceName of ifacesNames) {
-                        debug ('\tiface: ' + inspect (ifaceName, {depth: 6}))
-
-                        let signalsDef = obj[ifaceName]._ifaceDesc.signals
-                        let propertiesDef = obj[ifaceName]._ifaceDesc.properties
-
-                        //... then find all signals, listen to them and re-emit them in DBus form when they happen
-                        for (let [signalName, signalType] of signalsDef) {
-                            debug ('\t\tsignal: ' + signalName)
-                            debug ('\t\tpath: ' + path)
-                            debug ('\t\tiface: ' + obj[ifaceName].name)
-                            debug ('\t\tsignature: ' + inspect(signalType, {depth: 5}))
-
-                            obj[ifaceName].on (signalName, (...args) => {
-                                let output = Array.isArray (signalType.output) ? signalType.output : [signalType.output]
-                                // Parse the signal's signature and convert it back to DBus-syntax
-                                let signature = output.reduce( (acc, v) => acc + '' + v[Object.keys (v)[0]], '')
-                                let trees
-                                let translatedTypes
-
-                                // Build signature trees from annotation
-                                trees = output.map (obj => parseSignature (obj[Object.keys(obj)[0]])[0])
-                                // Translate signal return values from new API to marshalling API
-                                translatedTypes = args.map( (v, idx) => utils.fromNewToOldAPI (v, trees[idx]))
-
-                                // Re-emit the signal on the DBus bus
-                                self.sendSignal (path,
-                                                 obj[ifaceName]._ifaceName,
-                                                 signalName,
-                                                 signature,
-                                                 translatedTypes
-                                                )
-                            })
-                        }
-
-                        // Define accessors for every properties
-                        for (let [propName, propObj] of propertiesDef) {
-                            // Save access mode
-                            let propAccessMode = Object.keys(propObj)[0]
-                            let propType = propObj[propAccessMode]
-
-                            //get user-defined getter/setters
-                            let propGetter = obj[ifaceName].__lookupGetter__(propName)
-                            let propSetter = obj[ifaceName].__lookupSetter__(propName)
-
-                            //use default getter/setter if not user-defined
-                            if (propGetter == null) {
-                                propGetter = function() { return this['_' + propName] }
-                            }
-                            if (propSetter == null) {
-                                propSetter = function(newValue) { this['_' + propName] = newValue }
-                            }
-
-                            // Copying property in "underscored" field
-                            obj[ifaceName]['_' + propName] = obj[ifaceName][propName]
-
-                            // Define getters and setters
-                            // TODO: check access mode
-                            Object.defineProperty (obj[ifaceName], propName, {
-                                get: propGetter,
-                                set: function (newValue) {
-                                    propSetter.call(this, newValue)
-                                    /*
-                                        If the property is readable, emit 'PropertiesChanged' signal to propagate the
-                                        change.
-                                        NOTE: later, when this is implemented, we have to check for 'sync' or 'async'
-                                        mode before emitting the signal
-                                    */
-                                    if (propAccessMode !== 'write') {
-                                        let changedProperties = {}
-                                        let invalidatedProperties = []
-
-                                        changedProperties[propName] = {
-                                            type: propType,
-                                            value: newValue
-                                        }
-
-                                        debug (`Emitting 'PropertiesChanged' for '${propName}' because it's not write-only (and async mode was not disabled (because unssupported yet))`)
-
-                                        obj['org.freedesktop.DBus.Properties'].emit ('PropertiesChanged',
-                                            ifaceName,
-                                            changedProperties,
-                                            invalidatedProperties
-                                        )
-                                    }
-                                }
-                            })
-                        }
-
-                        /*
-                            Emit a signal to the interface indicating that it is now exposed on a bus and can begin
-                            operations for which it needs to be exposed.
-                            As DBusInterface are independent object, when they are created, they are not tied up to a
-                            service nor an object, and are not exposed on a bus.
-                            They can thus listen to this signal which tells them when they are now bound.
-                            A reference to the service that exposed it is passed, so that methods in the interface can
-                            access other service's methods (to prevent a DBus method call it itself) and so that methods
-                            in the interface can use this service's connection to the bus (to make proxies, or other
-                            DBus calls)
-                        */
-                        obj[ifaceName].emit ('ExposedOnBus', service)
-                    }
-
-                    // Then, recursively find and relay signals to this object's children
-                    for (let childPath of childrenPath) {
-                        debug ('Deal with object ' + childPath)
-                        finalizeExport (obj[childPath], path + '/' + childPath)
-                    }
-                }
->>>>>>> 0c15dff4
                 debug ('Deal with object /')
                 this.exposeObject (service, currObj)
 
@@ -770,8 +644,6 @@
         .catch( (err) => {
 	    console.error(err.stack)
             console.error ('Failed to expose service on bus: ' + err)
-            if (err && err.constructor && err.constructor.name === 'Error') throw err
-            else throw new Error(err)
         })
     }
 	/*
@@ -846,10 +718,10 @@
 		let propSetter = obj[ifaceName].__lookupSetter__(propName)
 
 		//use default getter/setter if not user-defined
-		if (!propGetter) {
+		if (propGetter == null) {
 			propGetter = function() { return this['_' + propName] }
 		}
-		if (!propSetter) {
+		if (propSetter == null) {
 			propSetter = function(newValue) { this['_' + propName] = newValue }
 		}
 
